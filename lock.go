package restic

import (
	"fmt"
	"os"
	"os/signal"
	"os/user"
	"sync"
	"syscall"
	"time"

	"github.com/restic/restic/backend"
	"github.com/restic/restic/debug"
	"github.com/restic/restic/repository"
)

// Lock represents a process locking the repository for an operation.
//
// There are two types of locks: exclusive and non-exclusive. There may be many
// different non-exclusive locks, but at most one exclusive lock, which can
// only be acquired while no non-exclusive lock is held.
//
// A lock must be refreshed regularly to not be considered stale, this must be
// triggered by regularly calling Refresh.
type Lock struct {
	Time      time.Time `json:"time"`
	Exclusive bool      `json:"exclusive"`
	Hostname  string    `json:"hostname"`
	Username  string    `json:"username"`
	PID       int       `json:"pid"`
	UID       uint32    `json:"uid,omitempty"`
	GID       uint32    `json:"gid,omitempty"`

	repo   *repository.Repository
	lockID *backend.ID
}

// ErrAlreadyLocked is returned when NewLock or NewExclusiveLock are unable to
// acquire the desired lock.
type ErrAlreadyLocked struct {
	otherLock *Lock
}

func (e ErrAlreadyLocked) Error() string {
	return fmt.Sprintf("repository is already locked by %v", e.otherLock)
}

// IsAlreadyLocked returns true iff err is an instance of ErrAlreadyLocked.
func IsAlreadyLocked(err error) bool {
	if _, ok := err.(ErrAlreadyLocked); ok {
		return true
	}

	return false
}

// NewLock returns a new, non-exclusive lock for the repository. If an
// exclusive lock is already held by another process, ErrAlreadyLocked is
// returned.
func NewLock(repo *repository.Repository) (*Lock, error) {
	return newLock(repo, false)
}

// NewExclusiveLock returns a new, exclusive lock for the repository. If
// another lock (normal and exclusive) is already held by another process,
// ErrAlreadyLocked is returned.
func NewExclusiveLock(repo *repository.Repository) (*Lock, error) {
	return newLock(repo, true)
}

const waitBeforeLockCheck = 200 * time.Millisecond

func newLock(repo *repository.Repository, excl bool) (*Lock, error) {
	lock := &Lock{
		Time:      time.Now(),
		PID:       os.Getpid(),
		Exclusive: excl,
		repo:      repo,
	}

	hn, err := os.Hostname()
	if err == nil {
		lock.Hostname = hn
	}

	if err = lock.fillUserInfo(); err != nil {
		return nil, err
	}

	if err = lock.checkForOtherLocks(); err != nil {
		return nil, err
	}

	lockID, err := lock.createLock()
	if err != nil {
		return nil, err
	}

	lock.lockID = &lockID

	time.Sleep(waitBeforeLockCheck)

	if err = lock.checkForOtherLocks(); err != nil {
		lock.Unlock()
		return nil, err
	}

	return lock, nil
}

func (l *Lock) fillUserInfo() error {
	usr, err := user.Current()
	if err != nil {
		return nil
	}
	l.Username = usr.Username

	l.UID, l.GID, err = uidGidInt(*usr)
	return err
}

// checkForOtherLocks looks for other locks that currently exist in the repository.
//
// If an exclusive lock is to be created, checkForOtherLocks returns an error
// if there are any other locks, regardless if exclusive or not. If a
// non-exclusive lock is to be created, an error is only returned when an
// exclusive lock is found.
func (l *Lock) checkForOtherLocks() error {
	return eachLock(l.repo, func(id backend.ID, lock *Lock, err error) error {
		if l.lockID != nil && id.Equal(*l.lockID) {
			return nil
		}

		// ignore locks that cannot be loaded
		if err != nil {
			return nil
		}

		if l.Exclusive {
			return ErrAlreadyLocked{otherLock: lock}
		}

		if !l.Exclusive && lock.Exclusive {
			return ErrAlreadyLocked{otherLock: lock}
		}

		return nil
	})
}

func eachLock(repo *repository.Repository, f func(backend.ID, *Lock, error) error) error {
	done := make(chan struct{})
	defer close(done)

	for id := range repo.List(backend.Lock, done) {
		lock, err := LoadLock(repo, id)
		err = f(id, lock, err)
		if err != nil {
			return err
		}
	}

	return nil
}

// createLock acquires the lock by creating a file in the repository.
func (l *Lock) createLock() (backend.ID, error) {
	id, err := l.repo.SaveJSONUnpacked(backend.Lock, l)
	if err != nil {
		return backend.ID{}, err
	}

	return id, nil
}

// Unlock removes the lock from the repository.
func (l *Lock) Unlock() error {
	if l == nil || l.lockID == nil {
		return nil
	}

	return l.repo.Backend().Remove(backend.Lock, l.lockID.String())
}

var staleTimeout = 30 * time.Minute

// Stale returns true if the lock is stale. A lock is stale if the timestamp is
// older than 30 minutes or if it was created on the current machine and the
// process isn't alive any more.
func (l *Lock) Stale() bool {
	debug.Log("Lock.Stale", "testing if lock %v for process %d is stale", l.lockID.Str(), l.PID)
	if time.Now().Sub(l.Time) > staleTimeout {
		debug.Log("Lock.Stale", "lock is stale, timestamp is too old: %v\n", l.Time)
		return true
	}

<<<<<<< HEAD
	// check if we can reach the process retaining the lock
	exists := l.processExists()
	if !exists {
		debug.Log("Lock.Stale", "could not reach process, %d, lock is probably stale\n", l.PID)
=======
	hn, err := os.Hostname()
	if err != nil {
		debug.Log("Lock.Stale", "unable to find current hostnanme: %v", err)
		// since we cannot find the current hostname, assume that the lock is
		// not stale.
		return false
	}

	if hn != l.Hostname {
		// lock was created on a different host, assume the lock is not stale.
		return false
	}

	proc, err := os.FindProcess(l.PID)
	defer proc.Release()
	if err != nil {
		debug.Log("Lock.Stale", "error searching for process %d: %v\n", l.PID, err)
		return true
	}

	debug.Log("Lock.Stale", "sending SIGHUP to process %d\n", l.PID)
	err = proc.Signal(syscall.SIGHUP)
	if err != nil {
		debug.Log("Lock.Stale", "signal error: %v, lock is probably stale\n", err)
>>>>>>> fbe746c2
		return true
	}

	debug.Log("Lock.Stale", "lock not stale\n")
	return false
}

// Refresh refreshes the lock by creating a new file in the backend with a new
// timestamp. Afterwards the old lock is removed.
func (l *Lock) Refresh() error {
	debug.Log("Lock.Refresh", "refreshing lock %v", l.lockID.Str())
	id, err := l.createLock()
	if err != nil {
		return err
	}

	err = l.repo.Backend().Remove(backend.Lock, l.lockID.String())
	if err != nil {
		return err
	}

	debug.Log("Lock.Refresh", "new lock ID %v", id.Str())
	l.lockID = &id

	return nil
}

func (l Lock) String() string {
	text := fmt.Sprintf("PID %d on %s by %s (UID %d, GID %d)\nlock was created at %s (%s ago)\nstorage ID %v",
		l.PID, l.Hostname, l.Username, l.UID, l.GID,
		l.Time.Format("2006-01-02 15:04:05"), time.Since(l.Time),
		l.lockID.Str())

	if l.Stale() {
		text += " (stale)"
	}

	return text
}

// listen for incoming SIGHUP and ignore
var ignoreSIGHUP sync.Once

func init() {
	ignoreSIGHUP.Do(func() {
		go func() {
			c := make(chan os.Signal)
			signal.Notify(c, syscall.SIGHUP)
			for s := range c {
				debug.Log("lock.ignoreSIGHUP", "Signal received: %v\n", s)
			}
		}()
	})
}

// LoadLock loads and unserializes a lock from a repository.
func LoadLock(repo *repository.Repository, id backend.ID) (*Lock, error) {
	lock := &Lock{}
	if err := repo.LoadJSONUnpacked(backend.Lock, id, lock); err != nil {
		return nil, err
	}
	lock.lockID = &id

	return lock, nil
}

// RemoveStaleLocks deletes all locks detected as stale from the repository.
func RemoveStaleLocks(repo *repository.Repository) error {
	return eachLock(repo, func(id backend.ID, lock *Lock, err error) error {
		// ignore locks that cannot be loaded
		if err != nil {
			return nil
		}

		if lock.Stale() {
			return repo.Backend().Remove(backend.Lock, id.String())
		}

		return nil
	})
}

// RemoveAllLocks removes all locks forcefully.
func RemoveAllLocks(repo *repository.Repository) error {
	return eachLock(repo, func(id backend.ID, lock *Lock, err error) error {
		return repo.Backend().Remove(backend.Lock, id.String())
	})
}<|MERGE_RESOLUTION|>--- conflicted
+++ resolved
@@ -194,12 +194,6 @@
 		return true
 	}
 
-<<<<<<< HEAD
-	// check if we can reach the process retaining the lock
-	exists := l.processExists()
-	if !exists {
-		debug.Log("Lock.Stale", "could not reach process, %d, lock is probably stale\n", l.PID)
-=======
 	hn, err := os.Hostname()
 	if err != nil {
 		debug.Log("Lock.Stale", "unable to find current hostnanme: %v", err)
@@ -224,7 +218,6 @@
 	err = proc.Signal(syscall.SIGHUP)
 	if err != nil {
 		debug.Log("Lock.Stale", "signal error: %v, lock is probably stale\n", err)
->>>>>>> fbe746c2
 		return true
 	}
 
