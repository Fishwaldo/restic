--- conflicted
+++ resolved
@@ -26,30 +26,15 @@
 var _ restic.Backend = &restBackend{}
 
 type restBackend struct {
-<<<<<<< HEAD
-	url      *url.URL
-	connChan chan struct{}
-	client   *http.Client
-=======
 	url    *url.URL
 	sem    *backend.Semaphore
-	client http.Client
->>>>>>> 48c1e7b0
+	client *http.Client
 	backend.Layout
 }
 
 // Open opens the REST backend with the given config.
 func Open(cfg Config) (restic.Backend, error) {
-<<<<<<< HEAD
-	connChan := make(chan struct{}, connLimit)
-	for i := 0; i < connLimit; i++ {
-		connChan <- struct{}{}
-	}
-
 	client := &http.Client{Transport: backend.Transport()}
-=======
-	client := http.Client{Transport: backend.Transport()}
->>>>>>> 48c1e7b0
 
 	sem, err := backend.NewSemaphore(cfg.Connections)
 	if err != nil {
@@ -129,15 +114,9 @@
 	// backend.Closer, which has a noop method.
 	rd = backend.Closer{Reader: rd}
 
-<<<<<<< HEAD
-	<-b.connChan
+	b.sem.GetToken()
 	resp, err := ctxhttp.Post(ctx, b.client, b.Filename(h), "binary/octet-stream", rd)
-	b.connChan <- struct{}{}
-=======
-	b.sem.GetToken()
-	resp, err := b.client.Post(b.Filename(h), "binary/octet-stream", rd)
-	b.sem.ReleaseToken()
->>>>>>> 48c1e7b0
+	b.sem.ReleaseToken()
 
 	if resp != nil {
 		defer func() {
@@ -190,15 +169,9 @@
 	req.Header.Add("Range", byteRange)
 	debug.Log("Load(%v) send range %v", h, byteRange)
 
-<<<<<<< HEAD
-	<-b.connChan
+	b.sem.GetToken()
 	resp, err := ctxhttp.Do(ctx, b.client, req)
-	b.connChan <- struct{}{}
-=======
-	b.sem.GetToken()
-	resp, err := b.client.Do(req)
-	b.sem.ReleaseToken()
->>>>>>> 48c1e7b0
+	b.sem.ReleaseToken()
 
 	if err != nil {
 		if resp != nil {
@@ -222,15 +195,9 @@
 		return restic.FileInfo{}, err
 	}
 
-<<<<<<< HEAD
-	<-b.connChan
+	b.sem.GetToken()
 	resp, err := ctxhttp.Head(ctx, b.client, b.Filename(h))
-	b.connChan <- struct{}{}
-=======
-	b.sem.GetToken()
-	resp, err := b.client.Head(b.Filename(h))
-	b.sem.ReleaseToken()
->>>>>>> 48c1e7b0
+	b.sem.ReleaseToken()
 	if err != nil {
 		return restic.FileInfo{}, errors.Wrap(err, "client.Head")
 	}
@@ -275,15 +242,9 @@
 	if err != nil {
 		return errors.Wrap(err, "http.NewRequest")
 	}
-<<<<<<< HEAD
-	<-b.connChan
+	b.sem.GetToken()
 	resp, err := ctxhttp.Do(ctx, b.client, req)
-	b.connChan <- struct{}{}
-=======
-	b.sem.GetToken()
-	resp, err := b.client.Do(req)
-	b.sem.ReleaseToken()
->>>>>>> 48c1e7b0
+	b.sem.ReleaseToken()
 
 	if err != nil {
 		return errors.Wrap(err, "client.Do")
@@ -312,15 +273,9 @@
 		url += "/"
 	}
 
-<<<<<<< HEAD
-	<-b.connChan
+	b.sem.GetToken()
 	resp, err := ctxhttp.Get(ctx, b.client, url)
-	b.connChan <- struct{}{}
-=======
-	b.sem.GetToken()
-	resp, err := b.client.Get(url)
-	b.sem.ReleaseToken()
->>>>>>> 48c1e7b0
+	b.sem.ReleaseToken()
 
 	if resp != nil {
 		defer func() {
